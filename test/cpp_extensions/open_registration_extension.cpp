#include <c10/core/impl/alloc_cpu.h>
#include <c10/core/Allocator.h>
#include <c10/core/ScalarType.h>
#include <c10/util/ArrayRef.h>

#include <torch/csrc/Device.h>
#include <c10/core/impl/DeviceGuardImplInterface.h>
#include <c10/macros/Macros.h>
#include <torch/extension.h>

#include <ATen/native/cpu/Loops.h>
#include <ATen/native/DispatchStub.h>
#include <ATen/native/Resize.h>
#include <ATen/native/UnaryOps.h>
#include <ATen/ops/abs_native.h>
#include <ATen/EmptyTensor.h>
#include <ATen/core/GeneratorForPrivateuseone.h>

static uint64_t add_counter = 0;
static uint64_t last_saved_value = 0;
static c10::DeviceIndex custom_device_index = 0;

static uint64_t abs_counter = 0;
static uint64_t last_abs_saved_value = 0;

static uint64_t storageImpl_counter = 0;
static uint64_t last_storageImpl_saved_value = 0;
// register guard
namespace at {
namespace detail {

C10_REGISTER_GUARD_IMPL(PrivateUse1, c10::impl::NoOpDeviceGuardImpl<DeviceType::PrivateUse1>);

}} // namespace at::detail

namespace {

void abs_kernel(::at::TensorIteratorBase& iter) {
  // Since this custom device is just for testing, not bothering to implement kernels.
  abs_counter += 1;
}

} // namespace

namespace at::native {

REGISTER_PRIVATEUSE1_DISPATCH(abs_stub, &abs_kernel);

} // namespace at::native
<<<<<<< HEAD

// A dummy storageImpl for our custom device, that secretly uses the CPU
c10::intrusive_ptr<c10::StorageImpl> make_custom_storage_impl(c10::StorageImpl::use_byte_size_t, c10::SymInt size_bytes, c10::Allocator* allocator, bool resizable) {
  c10::intrusive_ptr<c10::StorageImpl> custom_storage_impl = c10::make_intrusive<c10::StorageImpl>(c10::StorageImpl::use_byte_size_t(), size_bytes, allocator, resizable);
  storageImpl_counter += 1;
  return custom_storage_impl;
}

// Register our dummy storageImpl create method.
void custom_storage_registry() {
  c10::SetStorageImplCreate(c10::DeviceType::PrivateUse1, &make_custom_storage_impl);
}

bool custom_storageImpl_called() {
  if (storageImpl_counter > last_storageImpl_saved_value) {
    last_storageImpl_saved_value = storageImpl_counter;
    return true;
  }
  return false;
}

struct CustomBackendMetadata : public c10::BackendMeta {
  // for testing this field will mutate when clone() is called by shallow_copy_from.
  int backend_version_format_{-1};
  int format_number_{-1};
  mutable bool cloned_{false};
  // define the constructor
  CustomBackendMetadata(int backend_version_format, int format_number): backend_version_format_(backend_version_format), format_number_(format_number) {}
  c10::intrusive_ptr<c10::BackendMeta> clone(const c10::intrusive_ptr<c10::BackendMeta>& ptr) const override {
    cloned_ = true;
    return c10::BackendMeta::clone(ptr);
  }
};

// we need to register two functions for serialization
void for_serialization(const at::Tensor& t, std::unordered_map<std::string, bool>& m) {
  if (t.unsafeGetTensorImpl()->get_backend_meta_intrusive_ptr() == nullptr) {
    return;
  }
  CustomBackendMetadata* tmeta = dynamic_cast<CustomBackendMetadata*>(t.unsafeGetTensorImpl()->get_backend_meta());
  if (tmeta->backend_version_format_ == 1) {
    m["backend_version_format"] = true;
  }
  if (tmeta->format_number_ == 29) {
    m["format_number"] = true;
  }
}

void for_deserialization(const at::Tensor& t, std::unordered_map<std::string, bool>& m) {
  int backend_version_format{-1};
  int format_number{-1};
  if (m.find("backend_version_format") != m.end()) {
    backend_version_format = 1;
  }
  if (m.find("format_number") != m.end()) {
    format_number = 29;
  }
  c10::intrusive_ptr<c10::BackendMeta> new_tmeta{std::unique_ptr<c10::BackendMeta>(new CustomBackendMetadata(backend_version_format, format_number))};
  t.unsafeGetTensorImpl()->set_backend_meta(new_tmeta);
}

void custom_serialization_registry(){
torch::jit::TensorBackendMetaRegistry(c10::DeviceType::PrivateUse1, &for_serialization, &for_deserialization);
}

//check if BackendMeta serialization correctly
bool check_backend_meta(const at::Tensor& t) {
  if (t.unsafeGetTensorImpl()->get_backend_meta_intrusive_ptr()) {
    CustomBackendMetadata* tmeta = dynamic_cast<CustomBackendMetadata*>(t.unsafeGetTensorImpl()->get_backend_meta());
    if (tmeta->backend_version_format_==1 && tmeta->format_number_==29) {
      return true;
    }
  }
  return false;
}

// a fake set function is exposed to the Python side
void custom_set_backend_meta(const at::Tensor& t) {
  int backend_version_format{1};
  int format_number{29};
  c10::intrusive_ptr<c10::BackendMeta> new_tmeta{std::unique_ptr<c10::BackendMeta>(new CustomBackendMetadata(backend_version_format, format_number))};
  t.unsafeGetTensorImpl()->set_backend_meta(new_tmeta);
}
=======
>>>>>>> 9a17989b

// basic dummy add function
at::Tensor custom_add_Tensor(const at::Tensor & self, const at::Tensor & other, const at::Scalar & alpha) {
  add_counter += 1;
  // Since this custom device is just for testing, not bothering to implement kernels.
  return at::empty(self.sizes(), self.options());
}

// basic abs function
at::Tensor& custom_abs_out(const at::Tensor& self, at::Tensor& out) {
  return at::native::abs_out(self, out);
}

// A dummy allocator for our custom device, that secretly uses the CPU
struct DummyCustomAllocator final : at::Allocator {
  DummyCustomAllocator() = default;
  at::DataPtr allocate(size_t nbytes) const override {
    void* data = c10::alloc_cpu(nbytes);
    return {data, data, &ReportAndDelete, at::Device(at::DeviceType::PrivateUse1, custom_device_index)};
  }

  static void ReportAndDelete(void* ptr) {
    if (!ptr) {
      return;
    }
    c10::free_cpu(ptr);
  }

  at::DeleterFnPtr raw_deleter() const override {
    return &ReportAndDelete;
  }
};

// Register our dummy allocator
static DummyCustomAllocator global_custom_alloc;
REGISTER_ALLOCATOR(c10::DeviceType::PrivateUse1, &global_custom_alloc);

// basic dummy empty function, so we can directly construct tensors on the custom device
// This dummy test device will just use the CPU allocator, and ignores pinned memory.
at::Tensor custom_empty_memory_format(at::IntArrayRef size, c10::optional<at::ScalarType> dtype, c10::optional<at::Layout> layout, c10::optional<at::Device> device, c10::optional<bool> pin_memory, c10::optional<at::MemoryFormat> memory_format) {
  constexpr c10::DispatchKeySet private_use_ks(c10::DispatchKey::PrivateUse1);
  return at::detail::empty_generic(size, &global_custom_alloc, private_use_ks, c10::dtype_or_default(dtype), memory_format);
}
at::Tensor custom_empty_symint(c10::IntArrayRef size, c10::optional<at::ScalarType> dtype, c10::optional<at::Layout> layout, c10::optional<at::Device> device, c10::optional<bool> pin_memory, c10::optional<at::MemoryFormat> memory_format) {
  constexpr c10::DispatchKeySet private_use_ks(c10::DispatchKey::PrivateUse1);
  return at::detail::empty_generic(size, &global_custom_alloc, private_use_ks, c10::dtype_or_default(dtype), memory_format);
}

at::Tensor & custom_fill__scalar(at::Tensor & self, const at::Scalar & value) {
  // Not bothering to implement.
  return self;
}

// basic dummy copy_() function, so we can copy from the custom device to/from CPU
at::Tensor custom__copy_from(const at::Tensor& self, const at::Tensor& dst, bool non_blocking) {
  TORCH_CHECK(self.is_cpu() || self.device().type() == c10::DeviceType::PrivateUse1, "Dummy test only allows copy from cpu -> dummy device.");
  TORCH_CHECK(dst.is_cpu() || dst.device().type() == c10::DeviceType::PrivateUse1, "Dummy test only allows copy from cpu -> dummy device.");

  // Some dummy asserts for the basic use case: inputs are the same size / dtype, all contiguous.
  TORCH_CHECK(self.sizes() == dst.sizes());
  TORCH_CHECK(self.scalar_type() == dst.scalar_type());
  TORCH_CHECK(self.is_contiguous() && dst.is_contiguous());

  std::memcpy(dst.storage().data_ptr().get(), self.storage().data_ptr().get(), self.storage().nbytes());
  return dst;
}

at::Tensor custom_empty_strided(c10::IntArrayRef size, c10::IntArrayRef stride, c10::optional<at::ScalarType> dtype_opt, c10::optional<at::Layout> layout_opt, c10::optional<at::Device> device_opt, c10::optional<bool> pin_memory_opt) {
  constexpr c10::DispatchKeySet private_use_ks(c10::DispatchKey::PrivateUse1);
  auto dtype = c10::dtype_or_default(dtype_opt);
  return  at::detail::empty_strided_generic(size, stride, &global_custom_alloc, private_use_ks, dtype);
}

// Some set operations for the basic use case
at::Tensor& custom_set_source_Storage(at::Tensor& result, c10::Storage src) {
  int64_t new_size = static_cast<int64_t>(src.nbytes() / result.dtype().itemsize());
  c10::IntArrayRef stride = {};
  result.unsafeGetTensorImpl()->set_storage_offset(0);
  at::OptionalIntArrayRef stride_opt = stride.data() != nullptr ? at::OptionalIntArrayRef(stride) : c10::nullopt;
  at::native::resize_impl_cpu_(result.unsafeGetTensorImpl(), new_size, stride_opt, /*resize_storage=*/!result.is_meta());
  return result;
}

// basic dummy functions related to pin_memory.
std::vector<void*> custom_pinned_data_ptr;

at::Tensor custom__pin_memory(const at::Tensor& self, c10::optional<at::Device> device) {
  TORCH_CHECK(self.device().is_cpu(), "cannot pin '", self.toString(), "' only dense CPU tensors can be pinned");

  // record pinned data ptr
  at::Tensor dump_pinned_tensor = self * 1.0;
  custom_pinned_data_ptr.push_back(dump_pinned_tensor.storage().data_ptr().get());

  return dump_pinned_tensor;
}

bool custom_is_pinned(const at::Tensor& self, c10::optional<at::Device> device) {
  // Only CPU tensors can be pinned
  if (!self.is_cpu()) {
    return false;
  }

  void* query_pinned_ptr = self.storage().data_ptr().get();
  for (const auto& iter_ptr : custom_pinned_data_ptr) {
    if (iter_ptr == query_pinned_ptr) {
      return true;
    }
  }
  return false;
}

const at::Tensor& custom_resize_(const at::Tensor& self, at::IntArrayRef size,
                          c10::optional<at::MemoryFormat> optional_memory_format) {
  self.unsafeGetTensorImpl()->set_sizes_contiguous(size);
  const auto itemsize = self.unsafeGetTensorImpl()->dtype().itemsize();
  const auto offset = self.unsafeGetTensorImpl()->storage_offset();
  const auto storage_size = at::detail::computeStorageNbytesContiguous(size, itemsize, offset);
  const auto &storage = self.unsafeGetTensorImpl()->unsafe_storage();
  if (storage_size > storage.nbytes()) {
    storage.unsafeGetStorageImpl()->set_nbytes(storage_size);
  }

  return self;
}

// This macro does the heavy lifting.
// With TORCH_LIBRARY_IMPL, you can register custom kernels for your backend.
// For open registration, we're registering all of our kernels to the PrivateUse1 dispatch key.
// Later in this file, we map a custom device to the PrivateUse1 device type,
// which allows user code that puts a tensor on your custom_device to eventually get plumbed
// into the kernels registered here.
//
// This macro registers your kernels to the PyTorch Dispatcher.
// More details on the dispatcher can be found at http://blog.ezyang.com/2020/09/lets-talk-about-the-pytorch-dispatcher/.
TORCH_LIBRARY_IMPL(aten, PrivateUse1, m) {
  m.impl("abs.out", &custom_abs_out);
  m.impl("add.Tensor", &custom_add_Tensor);
  m.impl("empty.memory_format", &custom_empty_symint);
  m.impl("fill_.Scalar", &custom_fill__scalar);
  m.impl("_copy_from", &custom__copy_from);
  m.impl("empty_strided", &custom_empty_strided);
  m.impl("set_.source_Storage", &custom_set_source_Storage);
  m.impl("_pin_memory", &custom__pin_memory);
  m.impl("is_pinned", &custom_is_pinned);
  m.impl("resize_", &custom_resize_);
}

// This basic implementation doesn't bother dealing with different device indices
// (e.g. custom_device:0 vs. custom_device:1).
// We could do that by letting the user pass in a device index in our exposed device function.
// Note that if you do that, you'll also need to register a device guard to core.
// See `c10/core/impl/DeviceGuardImplInterface.h:C10_REGISTER_GUARD_IMPL`.
c10::Device get_custom_device() {
  return c10::Device(c10::DeviceType::PrivateUse1, 0);
}

bool custom_add_called() {
  bool called = false;
  if (add_counter > last_saved_value) {
    called = true;
    last_saved_value = add_counter;
  }
  return called;
}

bool custom_abs_called() {
  bool called = false;
  if (abs_counter > last_abs_saved_value) {
    called = true;
    last_abs_saved_value = abs_counter;
  }
  return called;
}

class PrivateGeneratorImpl : public at::CPUGeneratorImpl {
public:
  // Constructors
  PrivateGeneratorImpl(c10::DeviceIndex device_index) {
    device_ = c10::Device(c10::DeviceType::PrivateUse1, device_index);
    key_set_ = c10::DispatchKeySet(c10::DispatchKey::PrivateUse1);
  }
  ~PrivateGeneratorImpl() override = default;
};

// this is used to register generator
at::Generator make_generator_privateuse1(c10::DeviceIndex device_index) {
  return at::make_generator<PrivateGeneratorImpl>(device_index);
}

void register_generator() {
  REGISTER_GENERATOR_PRIVATEUSE1(make_generator_privateuse1)
}

void set_custom_device_index(c10::DeviceIndex device_index) {
  custom_device_index = device_index;
}

// Here, we're exposing a custom device object that corresponds to our custom backend.
// We do this using pybind: exposing an "extension_name.custom_device()" function in python,
// that's implemented in C++.
// The implementation in this file maps directly to the `PrivateUse1` device type.
PYBIND11_MODULE(TORCH_EXTENSION_NAME, m) {
    m.def("custom_device", &get_custom_device, "get custom device object");
    m.def("custom_add_called", &custom_add_called, "check if our custom add function was called");
    m.def("custom_abs_called", &custom_abs_called, "check if our custom abs function was called");
    m.def("register_generator", &register_generator, "register generator for custom device");
    m.def("set_custom_device_index", &set_custom_device_index, "set custom device index");
<<<<<<< HEAD
    m.def("custom_set_backend_meta", &custom_set_backend_meta, "a fake set tensor BackendMeta function");
    m.def("check_backend_meta", &check_backend_meta, "check if BackendMeta serialization correctly");
    m.def("custom_serialization_registry", &custom_serialization_registry, "register custom serialization function");
    m.def("custom_storage_registry", &custom_storage_registry, "set custom storageImpl creat method");
    m.def("custom_storageImpl_called", &custom_storageImpl_called, "check if our custom abs function was called");
=======
>>>>>>> 9a17989b
}<|MERGE_RESOLUTION|>--- conflicted
+++ resolved
@@ -47,7 +47,6 @@
 REGISTER_PRIVATEUSE1_DISPATCH(abs_stub, &abs_kernel);
 
 } // namespace at::native
-<<<<<<< HEAD
 
 // A dummy storageImpl for our custom device, that secretly uses the CPU
 c10::intrusive_ptr<c10::StorageImpl> make_custom_storage_impl(c10::StorageImpl::use_byte_size_t, c10::SymInt size_bytes, c10::Allocator* allocator, bool resizable) {
@@ -68,71 +67,6 @@
   }
   return false;
 }
-
-struct CustomBackendMetadata : public c10::BackendMeta {
-  // for testing this field will mutate when clone() is called by shallow_copy_from.
-  int backend_version_format_{-1};
-  int format_number_{-1};
-  mutable bool cloned_{false};
-  // define the constructor
-  CustomBackendMetadata(int backend_version_format, int format_number): backend_version_format_(backend_version_format), format_number_(format_number) {}
-  c10::intrusive_ptr<c10::BackendMeta> clone(const c10::intrusive_ptr<c10::BackendMeta>& ptr) const override {
-    cloned_ = true;
-    return c10::BackendMeta::clone(ptr);
-  }
-};
-
-// we need to register two functions for serialization
-void for_serialization(const at::Tensor& t, std::unordered_map<std::string, bool>& m) {
-  if (t.unsafeGetTensorImpl()->get_backend_meta_intrusive_ptr() == nullptr) {
-    return;
-  }
-  CustomBackendMetadata* tmeta = dynamic_cast<CustomBackendMetadata*>(t.unsafeGetTensorImpl()->get_backend_meta());
-  if (tmeta->backend_version_format_ == 1) {
-    m["backend_version_format"] = true;
-  }
-  if (tmeta->format_number_ == 29) {
-    m["format_number"] = true;
-  }
-}
-
-void for_deserialization(const at::Tensor& t, std::unordered_map<std::string, bool>& m) {
-  int backend_version_format{-1};
-  int format_number{-1};
-  if (m.find("backend_version_format") != m.end()) {
-    backend_version_format = 1;
-  }
-  if (m.find("format_number") != m.end()) {
-    format_number = 29;
-  }
-  c10::intrusive_ptr<c10::BackendMeta> new_tmeta{std::unique_ptr<c10::BackendMeta>(new CustomBackendMetadata(backend_version_format, format_number))};
-  t.unsafeGetTensorImpl()->set_backend_meta(new_tmeta);
-}
-
-void custom_serialization_registry(){
-torch::jit::TensorBackendMetaRegistry(c10::DeviceType::PrivateUse1, &for_serialization, &for_deserialization);
-}
-
-//check if BackendMeta serialization correctly
-bool check_backend_meta(const at::Tensor& t) {
-  if (t.unsafeGetTensorImpl()->get_backend_meta_intrusive_ptr()) {
-    CustomBackendMetadata* tmeta = dynamic_cast<CustomBackendMetadata*>(t.unsafeGetTensorImpl()->get_backend_meta());
-    if (tmeta->backend_version_format_==1 && tmeta->format_number_==29) {
-      return true;
-    }
-  }
-  return false;
-}
-
-// a fake set function is exposed to the Python side
-void custom_set_backend_meta(const at::Tensor& t) {
-  int backend_version_format{1};
-  int format_number{29};
-  c10::intrusive_ptr<c10::BackendMeta> new_tmeta{std::unique_ptr<c10::BackendMeta>(new CustomBackendMetadata(backend_version_format, format_number))};
-  t.unsafeGetTensorImpl()->set_backend_meta(new_tmeta);
-}
-=======
->>>>>>> 9a17989b
 
 // basic dummy add function
 at::Tensor custom_add_Tensor(const at::Tensor & self, const at::Tensor & other, const at::Scalar & alpha) {
@@ -340,12 +274,6 @@
     m.def("custom_abs_called", &custom_abs_called, "check if our custom abs function was called");
     m.def("register_generator", &register_generator, "register generator for custom device");
     m.def("set_custom_device_index", &set_custom_device_index, "set custom device index");
-<<<<<<< HEAD
-    m.def("custom_set_backend_meta", &custom_set_backend_meta, "a fake set tensor BackendMeta function");
-    m.def("check_backend_meta", &check_backend_meta, "check if BackendMeta serialization correctly");
-    m.def("custom_serialization_registry", &custom_serialization_registry, "register custom serialization function");
     m.def("custom_storage_registry", &custom_storage_registry, "set custom storageImpl creat method");
     m.def("custom_storageImpl_called", &custom_storageImpl_called, "check if our custom abs function was called");
-=======
->>>>>>> 9a17989b
 }